import org.jetbrains.kotlin.gradle.tasks.KotlinCompile

plugins {
    id("org.springframework.boot") version "3.3.5"
    id("io.spring.dependency-management") version "1.1.6"
    kotlin("jvm") version "2.0.10"
    kotlin("plugin.spring") version "2.0.10"

    // --- Quality ---
    id("org.jlleitschuh.gradle.ktlint") version "12.1.1"
    id("io.gitlab.arturbosch.detekt") version "1.23.7"
    jacoco
}

group = "com.nauta"
version = "0.0.1-SNAPSHOT"

java {
    toolchain {
        languageVersion.set(JavaLanguageVersion.of(21))
    }
}

repositories {
    mavenCentral()
}

dependencies {
    // Spring Boot starters
    implementation("org.springframework.boot:spring-boot-starter-web")
    implementation("org.springframework.boot:spring-boot-starter-validation")
    implementation("org.springframework.boot:spring-boot-starter-security")
    implementation("org.springframework.boot:spring-boot-starter-jdbc")

    // Database
    implementation("org.postgresql:postgresql")
    implementation("org.flywaydb:flyway-core:10.22.0")
    implementation("org.flywaydb:flyway-database-postgresql:10.22.0")

    // AWS SDK v2
    implementation("software.amazon.awssdk:sqs:2.25.60")

    // Jackson Kotlin support
    implementation("com.fasterxml.jackson.module:jackson-module-kotlin")

    // JWT
    implementation("io.jsonwebtoken:jjwt-api:0.11.5")
    implementation("io.jsonwebtoken:jjwt-impl:0.11.5")
    implementation("io.jsonwebtoken:jjwt-jackson:0.11.5")

    // Kotlin support
    implementation("org.jetbrains.kotlin:kotlin-reflect")

    // Metrics
    implementation("io.micrometer:micrometer-registry-prometheus")

    // Resilience
    implementation("io.github.resilience4j:resilience4j-spring-boot3:2.1.0")

<<<<<<< HEAD
=======
    // OpenAPI documentation
    implementation("org.springdoc:springdoc-openapi-starter-webmvc-ui:2.3.0")

>>>>>>> 9218541f
    // Test dependencies
    testImplementation("org.springframework.boot:spring-boot-starter-test")
    testImplementation("org.testcontainers:postgresql")
    testImplementation("org.testcontainers:junit-jupiter")
    testImplementation("org.testcontainers:testcontainers")
    testImplementation("org.mockito.kotlin:mockito-kotlin:5.1.0")
}

ktlint {
    android.set(false)
    ignoreFailures.set(false)
}

detekt {
    buildUponDefaultConfig = true
    allRules = false
    autoCorrect = false
    baseline = file("detekt-baseline.xml")
    ignoreFailures = true
}

tasks.withType<KotlinCompile> {
    compilerOptions {
        freeCompilerArgs.add("-Xjsr305=strict")
        jvmTarget.set(org.jetbrains.kotlin.gradle.dsl.JvmTarget.JVM_21)
    }
}

tasks.withType<Test> {
    useJUnitPlatform()
    finalizedBy(tasks.jacocoTestReport)
}

// --- Jacoco Configuration ---
tasks.jacocoTestReport {
    dependsOn(tasks.test)
    reports {
        xml.required.set(true)
        html.required.set(true)
        csv.required.set(false)
    }

    executionData.setFrom(fileTree(layout.buildDirectory.dir("jacoco")).include("**/*.exec"))

    classDirectories.setFrom(
        files(
            classDirectories.files.map {
                fileTree(it) {
                    exclude(
                        "**/infrastructure/config/**",
                        "**/NautaTakehomeApplication*",
                        "**/*Dto*",
                        "**/infrastructure/web/WebDtos*",
                    )
                }
            },
        ),
    )
}

tasks.jacocoTestCoverageVerification {
    dependsOn(tasks.jacocoTestReport)
    violationRules {
        rule {
            limit {
                minimum = "0.80".toBigDecimal() // 80% minimum coverage
            }
        }
    }
}<|MERGE_RESOLUTION|>--- conflicted
+++ resolved
@@ -57,12 +57,9 @@
     // Resilience
     implementation("io.github.resilience4j:resilience4j-spring-boot3:2.1.0")
 
-<<<<<<< HEAD
-=======
     // OpenAPI documentation
     implementation("org.springdoc:springdoc-openapi-starter-webmvc-ui:2.3.0")
 
->>>>>>> 9218541f
     // Test dependencies
     testImplementation("org.springframework.boot:spring-boot-starter-test")
     testImplementation("org.testcontainers:postgresql")
