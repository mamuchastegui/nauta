package com.nauta.takehome.infrastructure.web

<<<<<<< HEAD
=======
import jakarta.validation.Valid
import jakarta.validation.constraints.NotBlank
import jakarta.validation.constraints.Pattern

>>>>>>> 9218541f
// Response DTOs (for API responses)
data class OrderDto(
    val id: Long?,
    val purchase: String,
    val tenantId: String,
    val booking: String?,
    val invoices: List<InvoiceDto>?,
    val createdAt: String,
    val updatedAt: String,
)

data class InvoiceDto(
    val id: Long?,
    val invoice: String,
    val tenantId: String,
    val createdAt: String,
    val updatedAt: String,
)

data class ContainerDto(
    val id: Long?,
    val container: String,
    val tenantId: String,
    val booking: String?,
    val createdAt: String,
    val updatedAt: String,
)

<<<<<<< HEAD
data class EmailIngestRequest(
    val booking: String?,
    val containers: List<ContainerRequest>?,
=======
// Request DTOs (for API requests)
@com.fasterxml.jackson.annotation.JsonIgnoreProperties(ignoreUnknown = false)
data class EmailIngestRequest(
    val booking: String?,
    @field:Valid
    val containers: List<ContainerRequest>?,
    @field:Valid
>>>>>>> 9218541f
    val orders: List<OrderRequest>?,
)

data class ContainerRequest(
<<<<<<< HEAD
=======
    @field:NotBlank(message = "Container ID cannot be blank")
    @field:Pattern(
        regexp = "^[A-Z]{4}[0-9]{7}$",
        message = "Container ID must match ISO 6346 format: 4 letters + 7 digits",
    )
>>>>>>> 9218541f
    val container: String,
)

data class OrderRequest(
<<<<<<< HEAD
    val purchase: String,
=======
    @field:NotBlank(message = "Purchase order cannot be blank")
    val purchase: String,
    @field:Valid
>>>>>>> 9218541f
    val invoices: List<InvoiceRequest>?,
)

data class InvoiceRequest(
<<<<<<< HEAD
    val invoice: String,
=======
    @field:NotBlank(message = "Invoice ID cannot be blank")
    val invoice: String,
)

// Error Response DTOs
data class ErrorResponse(
    val error: String,
)

data class EmailIngestResponse(
    val message: String,
    val idempotencyKey: String,
>>>>>>> 9218541f
)<|MERGE_RESOLUTION|>--- conflicted
+++ resolved
@@ -1,12 +1,9 @@
 package com.nauta.takehome.infrastructure.web
 
-<<<<<<< HEAD
-=======
 import jakarta.validation.Valid
 import jakarta.validation.constraints.NotBlank
 import jakarta.validation.constraints.Pattern
 
->>>>>>> 9218541f
 // Response DTOs (for API responses)
 data class OrderDto(
     val id: Long?,
@@ -35,11 +32,6 @@
     val updatedAt: String,
 )
 
-<<<<<<< HEAD
-data class EmailIngestRequest(
-    val booking: String?,
-    val containers: List<ContainerRequest>?,
-=======
 // Request DTOs (for API requests)
 @com.fasterxml.jackson.annotation.JsonIgnoreProperties(ignoreUnknown = false)
 data class EmailIngestRequest(
@@ -47,37 +39,26 @@
     @field:Valid
     val containers: List<ContainerRequest>?,
     @field:Valid
->>>>>>> 9218541f
     val orders: List<OrderRequest>?,
 )
 
 data class ContainerRequest(
-<<<<<<< HEAD
-=======
     @field:NotBlank(message = "Container ID cannot be blank")
     @field:Pattern(
         regexp = "^[A-Z]{4}[0-9]{7}$",
         message = "Container ID must match ISO 6346 format: 4 letters + 7 digits",
     )
->>>>>>> 9218541f
     val container: String,
 )
 
 data class OrderRequest(
-<<<<<<< HEAD
-    val purchase: String,
-=======
     @field:NotBlank(message = "Purchase order cannot be blank")
     val purchase: String,
     @field:Valid
->>>>>>> 9218541f
     val invoices: List<InvoiceRequest>?,
 )
 
 data class InvoiceRequest(
-<<<<<<< HEAD
-    val invoice: String,
-=======
     @field:NotBlank(message = "Invoice ID cannot be blank")
     val invoice: String,
 )
@@ -90,5 +71,4 @@
 data class EmailIngestResponse(
     val message: String,
     val idempotencyKey: String,
->>>>>>> 9218541f
 )