package com.nauta.takehome.infrastructure.web

import com.nauta.takehome.application.ContainerRepository
<<<<<<< HEAD
=======
import com.nauta.takehome.application.InvoiceRepository
>>>>>>> 9218541f
import com.nauta.takehome.application.OrderContainerRepository
import com.nauta.takehome.domain.Container
import com.nauta.takehome.domain.ContainerRef
import com.nauta.takehome.domain.Invoice
import com.nauta.takehome.domain.Order
import com.nauta.takehome.infrastructure.security.TenantContext
import io.swagger.v3.oas.annotations.Operation
import io.swagger.v3.oas.annotations.media.Content
import io.swagger.v3.oas.annotations.media.ExampleObject
import io.swagger.v3.oas.annotations.responses.ApiResponse
import io.swagger.v3.oas.annotations.responses.ApiResponses
import io.swagger.v3.oas.annotations.tags.Tag
import org.slf4j.LoggerFactory
import org.springframework.http.ResponseEntity
import org.springframework.web.bind.annotation.GetMapping
import org.springframework.web.bind.annotation.PathVariable
import org.springframework.web.bind.annotation.RequestMapping
import org.springframework.web.bind.annotation.RestController

@RestController
@RequestMapping("/api/containers")
@Tag(name = "Containers")
class ContainerController(
    private val containerRepository: ContainerRepository,
    private val orderContainerRepository: OrderContainerRepository,
<<<<<<< HEAD
=======
    private val invoiceRepository: InvoiceRepository,
>>>>>>> 9218541f
    private val tenantContext: TenantContext,
) {
    private val logger = LoggerFactory.getLogger(ContainerController::class.java)

    @GetMapping
    fun getAllContainers(): ResponseEntity<List<ContainerDto>> {
        val tenantId =
            tenantContext.getCurrentTenantId()
                ?: return ResponseEntity.badRequest().build()

        val containers = containerRepository.findAll(tenantId)
        return ResponseEntity.ok(containers.map { it.toDto() })
    }

    @GetMapping("/{containerId}/orders")
    @Operation(summary = "Get orders for container")
    @ApiResponses(
        value = [
            ApiResponse(
                responseCode = "200",
                description = "Container orders retrieved successfully",
                content = [
                    Content(
                        mediaType = "application/json",
                        examples = [
                            ExampleObject(
                                name = "Container with orders",
                                value = """[
                                {
                                    "id": 1001,
                                    "purchase": "PO-NAU-2024-001234",
                                    "tenantId": "nauta-logistics-001",
                                    "booking": "HBLA240801001",
                                    "invoices": [
                                        {
                                            "id": 2001,
                                            "invoice": "INV-NAU-2024-005678",
                                            "tenantId": "nauta-logistics-001",
                                            "createdAt": "2024-08-19T14:15:30.456789Z",
                                            "updatedAt": "2024-08-19T14:15:30.456789Z"
                                        }
                                    ],
                                    "createdAt": "2024-08-19T15:30:00.123456Z",
                                    "updatedAt": "2024-08-19T16:45:30.789012Z"
                                }
                            ]""",
                            ),
                        ],
                    ),
                ],
            ),
        ],
    )
    fun getOrdersForContainer(
        @PathVariable containerId: String,
    ): ResponseEntity<*> {
        val tenantId =
            tenantContext.getCurrentTenantId()
                ?: return ResponseEntity.badRequest().body(mapOf("error" to "Missing tenant context"))

        return try {
            val containerRef = ContainerRef(containerId)
            val orders = orderContainerRepository.findOrdersByContainerRef(tenantId, containerRef)
<<<<<<< HEAD
            ResponseEntity.ok(mapOf("data" to orders.map { it.toDto() }))
=======
            ResponseEntity.ok(
                orders.map { order ->
                    val invoices = invoiceRepository.findByPurchaseRef(tenantId, order.purchaseRef)
                    order.toDto(invoices)
                },
            )
>>>>>>> 9218541f
        } catch (e: IllegalArgumentException) {
            logger.warn("Invalid container ID: $containerId", e)
            ResponseEntity.badRequest().body(mapOf("error" to "Invalid container ID format"))
        }
    }
}

private fun Container.toDto() =
    ContainerDto(
        id = id,
        container = containerRef.value,
        tenantId = tenantId,
        booking = bookingRef?.value?.takeUnless { it == "null" },
        createdAt = createdAt.toString(),
        updatedAt = updatedAt.toString(),
    )

private fun Order.toDto(invoices: List<Invoice> = emptyList()) =
    OrderDto(
        id = id,
        purchase = purchaseRef.value,
        tenantId = tenantId,
        booking = bookingRef?.value?.takeUnless { it == "null" },
        invoices = invoices.map { it.toDto() },
        createdAt = createdAt.toString(),
        updatedAt = updatedAt.toString(),
    )

private fun Invoice.toDto() =
    InvoiceDto(
        id = id,
        invoice = invoiceRef.value,
        tenantId = tenantId,
<<<<<<< HEAD
        bookingRef = bookingRef?.value,
        containerRef = null,
=======
>>>>>>> 9218541f
        createdAt = createdAt.toString(),
        updatedAt = updatedAt.toString(),
    )<|MERGE_RESOLUTION|>--- conflicted
+++ resolved
@@ -1,10 +1,7 @@
 package com.nauta.takehome.infrastructure.web
 
 import com.nauta.takehome.application.ContainerRepository
-<<<<<<< HEAD
-=======
 import com.nauta.takehome.application.InvoiceRepository
->>>>>>> 9218541f
 import com.nauta.takehome.application.OrderContainerRepository
 import com.nauta.takehome.domain.Container
 import com.nauta.takehome.domain.ContainerRef
@@ -30,10 +27,7 @@
 class ContainerController(
     private val containerRepository: ContainerRepository,
     private val orderContainerRepository: OrderContainerRepository,
-<<<<<<< HEAD
-=======
     private val invoiceRepository: InvoiceRepository,
->>>>>>> 9218541f
     private val tenantContext: TenantContext,
 ) {
     private val logger = LoggerFactory.getLogger(ContainerController::class.java)
@@ -97,16 +91,12 @@
         return try {
             val containerRef = ContainerRef(containerId)
             val orders = orderContainerRepository.findOrdersByContainerRef(tenantId, containerRef)
-<<<<<<< HEAD
-            ResponseEntity.ok(mapOf("data" to orders.map { it.toDto() }))
-=======
             ResponseEntity.ok(
                 orders.map { order ->
                     val invoices = invoiceRepository.findByPurchaseRef(tenantId, order.purchaseRef)
                     order.toDto(invoices)
                 },
             )
->>>>>>> 9218541f
         } catch (e: IllegalArgumentException) {
             logger.warn("Invalid container ID: $containerId", e)
             ResponseEntity.badRequest().body(mapOf("error" to "Invalid container ID format"))
@@ -140,11 +130,6 @@
         id = id,
         invoice = invoiceRef.value,
         tenantId = tenantId,
-<<<<<<< HEAD
-        bookingRef = bookingRef?.value,
-        containerRef = null,
-=======
->>>>>>> 9218541f
         createdAt = createdAt.toString(),
         updatedAt = updatedAt.toString(),
     )